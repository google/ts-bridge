--- conflicted
+++ resolved
@@ -16,11 +16,7 @@
   id: 'Create version tags'
   args: ['python3', 'ci/create-version-tags.py']
 
-<<<<<<< HEAD
 # TODO(https://github.com/google/ts-bridge/issues/67): This step will mask all
-=======
-# TODO(https://github.com/google/ts-bridge/issues/67): This step will mask all 
->>>>>>> 32ca3194
 # errors from docker pull, not just when image doesn't exist. Consider using
 # a more optimal approach which can parse the output from docker pull to handle
 # errors better.
@@ -43,7 +39,6 @@
       -t gcr.io/$PROJECT_ID/ts-bridge:latest \
       --cache-from gcr.io/$PROJECT_ID/ts-bridge:latest .
 
-<<<<<<< HEAD
 - name: 'docker.io/aquasec/trivy:latest'
   id: 'Scan newly built image using Trivy and create trivy-out.json'
   args:
@@ -82,9 +77,7 @@
       --token_file=git_token.txt \
       --trivy_file=trivy-out
 substitutions:
-  _REPO_NAME: Google/ts-bridge
-=======
->>>>>>> 32ca3194
+  _REPO_NAME: google/ts-bridge
 options:
   machineType: 'N1_HIGHCPU_8'
 # Push images to container registry
