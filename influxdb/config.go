--- conflicted
+++ resolved
@@ -25,7 +25,6 @@
 // MetricConfig defines the configuration file parameters for a sepcific metric
 // imported from InfluxDB.
 type MetricConfig struct {
-<<<<<<< HEAD
 	Query    string `validate:"nonzero"`
 	Database string `validate:"nonzero"`
 	Endpoint string `validate:"nonzero"`
@@ -34,14 +33,6 @@
 		Password string
 	}
 	TimeAggregated bool `yaml:"time_aggregated"`
-=======
-	Query          string
-	Database       string
-	Endpoint       string
-	Username       string
-	Password       string
-	TimeAggregated bool
->>>>>>> b3b4b889
 	Cumulative     bool
 }
 
